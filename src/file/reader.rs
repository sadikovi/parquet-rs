--- conflicted
+++ resolved
@@ -50,14 +50,10 @@
   /// N.B.: Box<..> has 'static lifetime in default, but here we need the lifetime to be
   /// the same as this. Otherwise, the row group metadata stored in the row group reader
   /// may outlive the file reader.
-<<<<<<< HEAD
-  fn get_row_group<'a>(&'a self, i: usize) -> Result<Box<RowGroupReader<'a> + 'a>>;
+  fn get_row_group(&self, i: usize) -> Result<Box<RowGroupReader>>;
 
   /// Method to read all data, e.g. from the file
   fn read_data(&self, projection: SchemaType, num_records: Option<usize>);
-=======
-  fn get_row_group(&self, i: usize) -> Result<Box<RowGroupReader>>;
->>>>>>> 00c22b0e
 }
 
 /// Parquet row group reader API. With this, user can get metadata information about the
@@ -186,7 +182,8 @@
     Ok(Box::new(SerializedRowGroupReader::new(f, row_group_metadata)))
   }
 
-  fn read_data(&self, projection: SchemaType, num_records: Option<usize>) {
+  fn read_data(&self, _projection: SchemaType, _num_records: Option<usize>) {
+    /*
     // check if projection is part of file schema
     let root_schema = self.metadata().file_metadata().schema_descr().root_schema();
     if !root_schema.check_contains(&projection) {
@@ -216,6 +213,7 @@
         }
       }
     }
+    */
   }
 }
 
@@ -226,7 +224,7 @@
 }
 
 impl SerializedRowGroupReader {
-  pub fn new(file: File, metadata: RowGroupMetaDataPtr ) -> Self {
+  pub fn new(file: File, metadata: RowGroupMetaDataPtr) -> Self {
     let buf = BufReader::new(file);
     Self { buf, metadata }
   }
